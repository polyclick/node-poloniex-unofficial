--- conflicted
+++ resolved
@@ -1,33 +1,6 @@
 {
-<<<<<<< HEAD
-  "name": "poloniex-unofficial",
-  "version": "1.0.3-dev",
-  "description": "Yet another unofficial Node.js wrapper for the Poloniex cryptocurrency exchange APIs",
-  "keywords": [
-    "poloniex",
-    "exchange",
-    "bitcoin",
-    "cryptocurrency"
-  ],
-  "bugs": {
-    "url": "https://github.com/tylerfilla/node-poloniex-unofficial/issues"
-  },
-  "license": "MIT",
-  "author": "Tyler Filla <tylerfilla@gmail.com> (https://github.com/tylerfilla)",
-  "main": "index.js",
-  "repository": {
-    "type": "git",
-    "url": "https://github.com/tylerfilla/node-poloniex-unofficial.git"
-  },
-  "dependencies": {
-    "autobahn": "^0.9.9",
-    "crypto": "^0.0.3",
-    "request": "^2.72.0",
-    "url": "^0.11.0"
-  }
-=======
     "name": "poloniex-unofficial",
-    "version": "1.0.3",
+    "version": "1.0.3-dev",
     "description": "Yet another unofficial Node.js wrapper for the Poloniex cryptocurrency exchange APIs",
     "keywords": [
         "poloniex",
@@ -59,5 +32,4 @@
     "devDependencies": {
         "eslint": "^2.13.1"
     }
->>>>>>> accfe0bb
 }